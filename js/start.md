---
---

# Getting Started

Build an app using the Amplify Framework which contains:

- CLI toolchain for creating and managing your serverless backend
- JavaScript, iOS, and Android libraries to access your resources using a category based programming model
- Framework-specific UI component libraries for React, React Native, Angular, Ionic and Vue

**Use the drop-down menu at the top right to choose your framework**.

This page guides you through setting up a backend and integration into your web or React Native app. You will create a "Todo app" with a GraphQL API and to store and retrieve items in a cloud database, as well as receive updates over a realtime subscription. 

[GraphQL](http://graphql.org) is a data language that was developed to enable apps to fetch data from APIs. It has a declarative, self-documenting style. In a GraphQL operation, the client specifies how to structure the data when it is returned by the server. This makes it possible for the client to query only for the data it needs, in the format that it needs it in.

## Prerequisites 

[Install and configure the Amplify CLI](..)

## Step 1. Create a New App

<div class="nav-tab create" data-group='create'>
<ul class="tabs">
    <li class="tab-link react current" data-tab="react">React</li>
    <li class="tab-link react-native" data-tab="react-native">React Native</li>
    <li class="tab-link angular" data-tab="angular">Angular</li>
    <li class="tab-link ionic" data-tab="ionic">Ionic</li>
    <li class="tab-link vue" data-tab="vue">Vue</li>
    <li class="tab-link purejs" data-tab="purejs">Vanilla JavaScript</li>
</ul>

<div id="purejs" class="tab-content">

Create a new ‘plain’ JavaScript <a href="https://babeljs.io/docs/en/learn/" target="_blank">ES2015</a> app with webpack. With the following commands, create the directory (`amplify-js-app`) and files for the app.

```bash
$ mkdir -p amplify-js-app/src && cd amplify-js-app
$ touch package.json index.html webpack.config.js src/app.js
```

The app directory structure should be:

```
- amplify-js-app
    - index.html
    - package.json
    - webpack.config.js
    - /src
        |- app.js
```

Add the following to the `package.json` file:

```javascript
{
  "name": "amplify-js-app",
  "version": "1.0.0",
  "description": "Amplify JavaScript Example",
  "dependencies": {
    "@aws-amplify/api": "latest",
    "@aws-amplify/pubsub": "latest"
  },
  "devDependencies": {
    "webpack": "^4.17.1",
    "webpack-cli": "^3.1.0",
    "copy-webpack-plugin": "^4.5.2",
    "webpack-dev-server": "^3.1.5"
  },
  "scripts": {
    "start": "webpack && webpack-dev-server --mode development",
    "build": "webpack"
  }
}
```

Install local development dependencies:

```
$ npm install
```

Add the following to the `index.html` file:

```html
<!DOCTYPE html>
<html lang="en">
    <head>
        <meta charset="utf-8">
        <title>Amplify Framework</title>
        <meta name="viewport" content="width=device-width, initial-scale=1">
        <style>
            html, body { font-family: "Amazon Ember", "Helvetica", "sans-serif"; margin: 0; }
            a { color: #FF9900; }
            h1 { font-weight: 300; }
            .app { width: 100%; }
            .app-header { color: white; text-align: center; background: linear-gradient(30deg, #f90 55%, #FFC300); width: 100%; margin: 0 0 1em 0; padding: 3em 0 3em 0; box-shadow: 1px 2px 4px rgba(0, 0, 0, .3); }
            .app-logo { width: 126px; margin: 0 auto; }
            .app-body { width: 400px; margin: 0 auto; text-align: center; }
            .app-body button { background-color: #FF9900; font-size: 14px; color: white; text-transform: uppercase; padding: 1em; border: none; }
            .app-body button:hover { opacity: 0.8; }
        </style>
    </head>
    <body>
        <div class="app">
            <div class="app-header">
                <div class="app-logo">
                    <img src="https://aws-amplify.github.io/images/Logos/Amplify-Logo-White.svg" alt="AWS Amplify" />
                </div>
                <h1>Welcome to the Amplify Framework</h1>
            </div>
            <div class="app-body">
                <button id="MutationEventButton">Add data</button>
                <div id="MutationResult"></div>
                <div id="QueryResult"></div>
                <div id="SubscriptionResult"></div>
            </div>
        </div>
        <script src="main.bundle.js"></script>
    </body>
</html>
```

Add the following to the `webpack.config.js` file:

```javascript
const CopyWebpackPlugin = require('copy-webpack-plugin');
const webpack = require('webpack');
const path = require('path');

module.exports = {
    mode: 'development',
    entry: './src/app.js',
    output: {
        filename: '[name].bundle.js',
        path: path.resolve(__dirname, 'dist')
    },
    module: {
        rules: [
            {
                test: /\.js$/,
                exclude: /node_modules/
            }
        ]
    },
    devServer: {
        contentBase: './dist',
        overlay: true,
        hot: true
    },
    plugins: [
        new CopyWebpackPlugin(['index.html']),
        new webpack.HotModuleReplacementPlugin()
    ]
};
```

Run the app:

```bash
$ npm start
```

Open a browser and navigate to <a href="http://localhost:8080" target="_blank">http://localhost:8080</a>. The 'Add data' button does not work yet. We'll work on that next.

</div>

<div id="react" class="tab-content current">

Use [Create React App](https://github.com/facebookincubator/create-react-app) to bootstrap your application.

```bash
$ npm install -g create-react-app
$ create-react-app myapp && cd myapp
```

<<<<<<< HEAD
Inside the app directory, install Amplify and run your app:
=======
</div>
<div id="react-native" class="tab-content" >

If you have an existing React Native application, you can skip this section, but note that we have a [linking requirement]({%if jekyll.environment == 'production'%}{{site.amplify.docs_baseurl}}{%endif%}/js/react#add-auth) that may apply to your app.

[Expo CLI](https://expo.io) is a command line utility to create React Native apps with no build configuration. Run following commands to install Expo CLI and create your app (using the defaults is sufficient for this sample project):
>>>>>>> 6c9c0418

```bash
$ npm install --save @aws-amplify/api @aws-amplify/pubsub
$ npm start
```

To install React-specific Amplify UI components, run the following command:

```bash
$ npm install --save aws-amplify-react
```

See the [React Guide](https://aws-amplify.github.io/docs/js/react){: target='_new'} for details and usage.
{: .callout .callout--action}

</div>
<div id="react-native" class="tab-content" >

Run following commands to install [Expo CLI](https://expo.io) to create and bootstrap your app (use defaults):

```bash
$ npm install expo-cli --global
$ expo init myAmplifyProject
$ cd myAmplifyProject
```

The project name is in camelCase to avoid problems when testing on a physical iOS phone.
{: .callout .callout--info}

Inside the app directory, install Amplify and run your app:

```bash
$ yarn add @aws-amplify/api @aws-amplify/pubsub
$ yarn start
```

While not needed in this getting started flow, Amplify provides React Native bridges when using the Auth category in the `aws-amplify-react-native` package. If you are using [Expo v25.0.0 or greater](https://blog.expo.io/expo-sdk-v25-0-0-is-now-available-714d10a8c3f7), those libraries are already included in your dependencies. Otherwise, you need to [link](https://facebook.github.io/react-native/docs/linking-libraries-ios.html) those libraries to your project.
{: .callout .callout--info}

Linking example for a project created with *react-native init*:

```bash
$ react-native init myReactNativeApp
$ cd myReactNativeApp
$ npm install --save aws-amplify
$ npm install --save aws-amplify-react-native
$ react-native link
```

To install React-specific Amplify UI components, run the following command:

```bash
$ npm install --save aws-amplify-react
```

See the [React Guide](https://aws-amplify.github.io/docs/js/react){: target='_new'} for details and usage.
{: .callout .callout--action}

</div>
<div id="angular" class="tab-content">

Use the [angular-cli](https://github.com/angular/angular-cli) to bootstrap a new Angular app:

```bash
$ npm install -g @angular/cli
$ ng new myAmplifyProject
$ cd myAmplifyProject
```

Inside the app directory, install Amplify and run your app:

```bash
$ npm install --save @aws-amplify/api @aws-amplify/pubsub
$ ng serve
```

See the [Angular Guide](https://aws-amplify.github.io/amplify-js/media/angular_guide){: target='_new'} for details and usage.
{: .callout .callout--action}

</div>
<div id="ionic" class="tab-content">

Use the Ionic CLI to bootstrap a new Ionic app:

```bash
$ npm install -g ionic
$ ionic start myAmplifyProject blank --type=angular 
$ cd myAmplifyProject
```

Inside the app directory, install Amplify and run your app:

```bash
$ npm install --save @aws-amplify/api @aws-amplify/pubsub
$ npm start
```

In addition to `aws-amplify` core, you can install the Angular Ionic modules which provide a service provider, helpers, and components:

```bash
$ npm install --save aws-amplify-angular
``` 

See the [Ionic Guide](https://aws-amplify.github.io/docs/js/angular){: target='_new'} for details and usage.
{: .callout .callout--action}

</div>

<div id="vue" class="tab-content">

Use the Vue CLI to bootstrap a new Vue app (selecting the defaults will work for this project):

```bash
<<<<<<< HEAD
$ npm install -g @vue/cli
$ vue create myamplifyproject 
$ cd myamplifyproject
```
=======
$ npm install --save aws-amplify-angular
``` 

See the [Angular Guide](https://aws-amplify.github.io/amplify-js/media/angular_guide){: target='_new'} for details and usage.  This guide includes documentation about Ionic-specific UI components.
{: .callout .callout--action}

</div>
>>>>>>> 6c9c0418

Inside the app directory, install Amplify and run your app:

```bash
$ yarn add @aws-amplify/api @aws-amplify/pubsub
$ yarn serve
```

To install Vue-specific Amplify UI components and the Amplify Vue plugin, run the following command:

```bash
$ yarn add aws-amplify-vue
```

See the [Vue Guide](https://aws-amplify.github.io/docs/js/vue){: target='_new'} for details and usage.
{: .callout .callout--action}

</div>

## Step 2: Set Up Your Backend

In a terminal window, run the following command (accept defaults is OK, use 'test' environment name) from inside your project directory:

```bash
$ amplify init        #accept defaults
```

<div id="angular" class="tab-content">

When asked for the distribution directory, answer `dist/myAmplifyProject`. If you did not use the name in this tutorial, change "myAmplifyProject" with the name of your application. You can run an `ng build` and check your `dist` directory to see what the name is and re-run `amplify configure project` to change your dist directory setting.
{: .callout .callout--info}

</div>

**How it Works**: Rather than configuring each service through a constructor or constants file, Amplify supports configuration through a centralized file called `aws-exports.js` which defines all the regions and service endpoints to communicate. Whenever you run `amplify push`, this file is automatically created allowing you to focus on your application code. The Amplify CLI will place this file in the appropriate source directory configured with `amplify init`.

To verify that the CLI is set up for your app, run the following command:

```bash
  $ amplify status
  | Category | Resource name | Operation | Provider plugin |
  | -------- | ------------- | --------- | --------------- |
```

The CLI displays a status table with no resources listed. As you add feature categories to your app and run `amplify push`, backend resources created for your app are listed in this table.

You can update a category by running `amplify update <category-name>`. If you no longer want to use a service you can delete it with `amplify remove <category-name>`. Lastly, you can remove the whole project by running `amplify delete` (Warning: This will attempt to delete your entire project, locally and in the cloud, essentially resetting your project as if you never ran `amplify init`).
{: .callout .callout--warning}

## Step 3: Add API and Database

Add a GraphQL API to your app and automatically provision a database with the following command (accepting all defaults is OK):

```bash
$ amplify add api     #select GraphQL, API Key
```

The `add api` flow above will ask you some questions, like if you already have an annotated GraphQL schema. If this is your first time using the CLI select **No** and let it guide you through the default project **"Single object with fields (e.g., “Todo” with ID, name, description)"** as it will be used in the code generation examples below. Later on you can always change it. This process creates an AWS AppSync API and connects it to an Amazon DynamoDB database.

[Learn more about annotating GraphQL schemas and data modeling](https://aws-amplify.github.io/docs/cli-toolchain/graphql){:target="_blank"}.

Create required backend resources for your configured api with the following command:

```bash
$ amplify push
```

Since you added an API the `amplify push` process will automatically prompt for codegen (select `y` when prompted for automatic query and code generation). Accept the defaults choosing JavaScript, TypeScript, or Angular depending on your platform. 
<div id="react" class="tab-content">
For this tutorial choose **JavaScript**.
</div>
<div id="react-native" class="tab-content">
For this tutorial choose **JavaScript**.
</div>
<div id="purejs" class="tab-content">
For this tutorial choose **JavaScript**.
</div>
<div id="vue" class="tab-content">
For this tutorial choose **JavaScript**.
</div>
<div id="ionic" class="tab-content">
For Ionic applications, choose **Angular** which will create an `API.service.ts` file in the app directory.
</div>
<div id="angular" class="tab-content">
For Angular applications, choose **Angular** which will create an `API.service.ts` file in the app directory.
</div>

## Step 4: Integrate into your app

<div class="nav-tab install" data-group='install'>
<ul class="tabs">
    <li class="tab-link angular" data-tab="angular">Angular</li>
    <li class="tab-link ionic" data-tab="ionic">Ionic</li>
    <li class="tab-link purejs" data-tab="purejs">Vanilla JavaScript</li>
    <li class="tab-link react current" data-tab="react">React</li>
    <li class="tab-link react-native" data-tab="react-native">React Native</li>
    <li class="tab-link vue" data-tab="vue">Vue</li>
</ul>

<div id="purejs" class="tab-content">

Update your `src/app.js` file to configure the library with `Amplify.configure()` and add data to your database with a mutation by using `API.graphql()`:

```javascript
import API, { graphqlOperation } from '@aws-amplify/api'
import PubSub from '@aws-amplify/pubsub';
import { createTodo } from './graphql/mutations'

import awsconfig from './aws-exports';
API.configure(awsconfig);
PubSub.configure(awsconfig);

async function createNewTodo() {
  const todo = { name: "Use AppSync" , description: "Realtime and Offline"}
  return await API.graphql(graphqlOperation(createTodo, { input: todo }))
}

const MutationButton = document.getElementById('MutationEventButton');
const MutationResult = document.getElementById('MutationResult');

MutationButton.addEventListener('click', (evt) => {
  MutationResult.innerHTML = `MUTATION RESULTS:`;
  createNewTodo().then( (evt) => {
    MutationResult.innerHTML += `<p>${evt.data.createTodo.name} - ${evt.data.createTodo.description}</p>`
  })
});
```

After restarting your app using `npm start`, go back to `localhost:8080` in your browser and click **ADD DATA**.  You'll see that your application is now submitting events to AppSync and storing records in DynamoDB. Next, update `src/App.js` to list all the items in the database by importing `listTodos` and update the page when a query runs on app start by immediately calling the function:

```javascript
// other imports
import { listTodos } from './graphql/queries'

const QueryResult = document.getElementById('QueryResult');

async function getData() {
  QueryResult.innerHTML = `QUERY RESULTS`;
  API.graphql(graphqlOperation(listTodos)).then((evt) => {
    evt.data.listTodos.items.map((todo, i) => 
    QueryResult.innerHTML += `<p>${todo.name} - ${todo.description}</p>`
    );
  })
}

getData();
```

Now if you wish to subscribe to data, import the `onCreateTodo` subscription and create a new subscription by adding subscription with `API.graphql()` like so:

<<<<<<< HEAD
```javascript
// other imports
import { onCreateTodo } from './graphql/subscriptions'

const SubscriptionResult = document.getElementById('SubscriptionResult');

API.graphql(graphqlOperation(onCreateTodo)).subscribe({
  next: (evt) =>{
    SubscriptionResult.innerHTML = `SUBSCRIPTION RESULTS`
    const todo = evt.value.data.onCreateTodo;
    SubscriptionResult.innerHTML += `<p>${todo.name} - ${todo.description}</p>`
  }
=======
// retrieve temporary AWS credentials and sign requests
Auth.configure(awsconfig);
// send analytics events to Amazon Pinpoint
Analytics.configure(awsconfig);

const AnalyticsResult = document.getElementById('AnalyticsResult');
const AnalyticsEventButton = document.getElementById('AnalyticsEventButton');
let EventsSent = 0;

AnalyticsEventButton.addEventListener('click', (event) => {
  const { aws_mobile_analytics_app_region, aws_mobile_analytics_app_id } = awsconfig;

  Analytics.record('Amplify Tutorial Event')
    .then((event) => {
      const url = `https://${aws_mobile_analytics_app_region}.console.aws.amazon.com/pinpoint/home/?region=${aws_mobile_analytics_app_region}#/apps/${aws_mobile_analytics_app_id}/analytics/events`;
      AnalyticsResult.innerHTML = '<p>Event Submitted. </p>';
      AnalyticsResult.innerHTML += '<p>Events sent: '+(++EventsSent)+'</p>';
      AnalyticsResult.innerHTML += '<a href="'+url+'" target="_blank">View Events on the Amazon Pinpoint Console</a>';
    });
>>>>>>> 6c9c0418
});
```

The code above imports only the API and PubSub category. To import the entire Amplify library use `import Amplify from 'aws-amplify'`. However, importing only the required categories is recommended as it will greatly reduce the final bundle size.
{: .callout .callout--info}

After restarting your app using `npm start` go back to `localhost` in your browser and using dev tools you will see data being stored and retrieved in your backend from the console logs. At any time you can open the AWS console for your new API directly by running the following command:

```terminal
$ amplify console api
> GraphQL               ##Select GraphQL
```

This will open the AWS AppSync console for you to run Queries, Mutations, or Subscriptions at the server and see the changes in your client app.

</div>
<div id="react" class="tab-content current">

Update your `scr/App.js` file to configure the library with `Amplify.configure()` and add data to your database with a mutation by using `API.graphql()`:

```javascript
import React, { useEffect, useReducer } from 'react'

import API, { graphqlOperation } from '@aws-amplify/api'
import PubSub from '@aws-amplify/pubsub';
import { createTodo } from './graphql/mutations'

import config from './aws-exports'
API.configure(config)             // Configure Amplify

<<<<<<< HEAD
async function createNewTodo() {
  const todo = { name: "Use AppSync" , description: "Realtime and Offline"}
  await API.graphql(graphqlOperation(createTodo, { input: todo }))
}

function App() {
  return (
    <div className="App">
      <button onClick={createNewTodo}>Add Todo</button>
    </div>
  );
}

export default App;
```

Next, update `src/App.js` to list all the items in the database by importing `listTodos` and then using [Hooks](https://reactjs.org/docs/hooks-intro.html) to update the page when a query runs on app start by adding initial state and a `reducer` function as well as modifying your `App` function:

```javascript
// other imports
import { listTodos } from './graphql/queries'

const initialState = {todos:[]};
const reducer = (state, action) =>{
  switch(action.type){
    case 'QUERY':
      return {...state, todos:action.todos}
    case 'SUBSCRIPTION':
      return {...state, todos:[...state.todos, action.todo]}
    default:
      return state
=======
class App extends Component {
  constructor(props) {
    super(props);
    this.handleAnalyticsClick = this.handleAnalyticsClick.bind(this);
    this.state = {
      analyticsEventSent: false,
      resultHtml: "",
      eventsSent: 0
    };
  }

  handleAnalyticsClick() {
    const { aws_project_region, aws_mobile_analytics_app_id } = awsconfig;

      Analytics.record('AWS Amplify Tutorial Event')
        .then( (evt) => {
            const url = `https://${aws_project_region}.console.aws.amazon.com/pinpoint/home/?region=${aws_project_region}#/apps/${aws_mobile_analytics_app_id}/analytics/events`;
            let result = (<div>
              <p>Event Submitted.</p>
              <p>Events sent: {this.state.eventsSent + 1}</p>
              <a href={url} target="_blank" rel="noopener noreferrer">View Events on the Amazon Pinpoint Console</a>
            </div>);

            this.setState({
                analyticsEventSent: true,
                resultHtml: result,
                eventsSent: this.state.eventsSent + 1
            });
        });
>>>>>>> 6c9c0418
  }
}

function App() {
  const [state, dispatch] = useReducer(reducer, initialState)

  useEffect(() => {
    getData()
  }, [])

  async function getData() {
    const todoData = await API.graphql(graphqlOperation(listTodos))
    dispatch({type:'QUERY', todos: todoData.data.listTodos.items});
  }

  return (
    <div>
    <div className="App">
      <button onClick={createNewTodo}>Add Todo</button>
    </div>
    <div>{ state.todos.map((todo, i) => <p key={todo.id}>{todo.name} : {todo.description}</p>) }</div>
  </div>
  );
}

export default App
```

Now if you wish to subscribe to data, import the `onCreateTodo` subscription and create a new subscription by adding subscription with `API.graphql()` like so:

```javascript
// other imports
import { onCreateTodo } from './graphql/subscriptions'

useEffect(() => {
  //...other code

  const subscription = API.graphql(graphqlOperation(onCreateTodo)).subscribe({
      next: (eventData) => {
        const todo = eventData.value.data.onCreateTodo;
        dispatch({type:'SUBSCRIPTION', todo})
      }
  })
  return () => subscription.unsubscribe()
}, [])
```

The code above imports only the API and PubSub category. To import the entire Amplify library use `import Amplify from 'aws-amplify'`. However, importing only the required categories is recommended as it will greatly reduce the final bundle size.
{: .callout .callout--info}

After restarting your app using `npm start`, go back to `localhost:3000` in your browser and using dev tools you will see data being stored and retrieved in your backend from the console logs. At any time you can open the AWS console for your new API directly by running the following command:

```terminal
$ amplify console api
> GraphQL               ##Select GraphQL
```

This will open the AWS AppSync console for you to run Queries, Mutations, or Subscriptions at the server and see the changes in your client app.

</div>
<div id="react-native" class="tab-content">
Update your `scr/App.js` file to configure the library with `Amplify.configure()` and add data to your database with a mutation by using `API.graphql()`:

```javascript
import React, { useEffect, useReducer } from 'react'
import { StyleSheet, Text, View, Button } from 'react-native';
import API, { graphqlOperation } from '@aws-amplify/api'
import PubSub from '@aws-amplify/pubsub';
import { createTodo } from './graphql/mutations'

import config from './aws-exports'
API.configure(config)             // Configure Amplify

async function createNewTodo() {
  const todo = { name: "Use AppSync" , description: "Realtime and Offline"}
  await API.graphql(graphqlOperation(createTodo, { input: todo }))
}

export default function App() {
  return (
    <View style={styles.container}>
      <Button onPress={createNewTodo} title='Create Todo' />
    </View>
  );
}
```

Next, update `src/App.js` to list all the items in the database by importing `listTodos` and then using [Hooks](https://reactjs.org/docs/hooks-intro.html) to update the page when a query runs on app start by adding initial state and a `reducer` function as well as modifying your `App` function:

```javascript
<<<<<<< HEAD
// other imports
import { listTodos } from './src/graphql/queries'

const initialState = {todos:[]};
const reducer = (state, action) =>{
  switch(action.type){
    case 'QUERY':
      return {...state, todos:action.todos}
    case 'SUBSCRIPTION':
      return {...state, todos:[...state.todos, action.todo]}
    default:
      return state
  }
}
=======
import React, { Component } from 'react';
import { Linking, Button, StyleSheet, Text, View } from 'react-native';
import Auth from '@aws-amplify/auth';
import Analytics from '@aws-amplify/analytics';
>>>>>>> 6c9c0418

export default function App() {
  const [state, dispatch] = useReducer(reducer, initialState)

  useEffect(() => {
    getData()
  }, [])

<<<<<<< HEAD
  async function getData() {
    const todoData = await API.graphql(graphqlOperation(listTodos))
    dispatch({type:'QUERY', todos: todoData.data.listTodos.items});
  }

  return (
    <View style={styles.container}>
      <Button onPress={createNewTodo} title='Create Todo' />
      { state.todos.map((todo, i) => <Text key={todo.id}>{todo.name} : {todo.description}</Text>) }
    </View>
  );
=======
export default class App extends Component {
    constructor(props) {
      super(props);
      this.handleAnalyticsClick = this.handleAnalyticsClick.bind(this);
      this.state = {
        resultHtml: <Text></Text>,
        eventsSent: 0
      };
    }

    handleAnalyticsClick() {
      const { aws_project_region, aws_mobile_analytics_app_id } = awsconfig;

      Analytics.record('AWS Amplify Tutorial Event')
        .then( (evt) => {
            const url = `https://${aws_project_region}.console.aws.amazon.com/pinpoint/home/?region=${aws_project_region}#/apps/${aws_mobile_analytics_app_id}/analytics/events`;
            const result = (
              <View>
                <Text>Event Submitted.</Text>
                <Text>Events sent: {this.state.eventsSent + 1}</Text>
                <Text style={styles.link} onPress={() => Linking.openURL(url)}>
                  View Events on the Amazon Pinpoint Console
                </Text>
              </View>
            );
            this.setState({
                resultHtml: result,
                eventsSent: this.state.eventsSent + 1
            });
        });
    };

    render() {
      return (
        <View style={styles.container}>
          <Text>Welcome to your React Native App with Amplify!</Text>
          <Button title="Generate Analytics Event" onPress={this.handleAnalyticsClick} />
          {this.state.resultHtml}
        </View>
      );
    }
>>>>>>> 6c9c0418
}
```

Now if you wish to subscribe to data, import the `onCreateTodo` subscription and create a new subscription by adding subscription with `API.graphql()` like so:

```javascript
// other imports
import { onCreateTodo } from './src/graphql/subscriptions'

useEffect(() => {
  //...other code

  const subscription = API.graphql(graphqlOperation(onCreateTodo)).subscribe({
      next: (eventData) => {
        const todo = eventData.value.data.onCreateTodo;
        dispatch({type:'SUBSCRIPTION', todo})
      }
  })
  return () => subscription.unsubscribe()
}, [])
```

The code above imports only the API and PubSub category. To import the entire Amplify library use `import Amplify from 'aws-amplify'`. However, importing only the required categories is recommended as it will greatly reduce the final bundle size.
{: .callout .callout--info}

After restarting your app using `npm start`, go back to `localhost:3000` in your browser and using dev tools you will see data being stored and retrieved in your backend from the console logs. At any time you can open the AWS console for your new API directly by running the following command:

```terminal
$ amplify console api
> GraphQL               ##Select GraphQL
```

This will open the AWS AppSync console for you to run Queries, Mutations, or Subscriptions at the server and see the changes in your client app.


</div>
<div id="angular" class="tab-content">

Update your `main.ts` to configure the library with `Amplify.configure()`:

```javascript
<<<<<<< HEAD
import PubSub from '@aws-amplify/pubsub';
import API from '@aws-amplify/api';
import awsconfig from './aws-exports';

API.configure(awsconfig);
=======
import Amplify from 'aws-amplify';
import awsconfig from './aws-exports';

Amplify.configure(awsconfig);
>>>>>>> 6c9c0418
```

Depending on your TypeScript version you may need to rename `aws-exports.js` to `aws-exports.ts` prior to importing, or enable the `allowJs` <a href="https://www.typescriptlang.org/docs/handbook/compiler-options.html" target="_blank">compiler option</a> in your tsconfig. 
{: .callout .callout--info}

Update `src/tsconfig.app.json` to include the "node" compiler option in *types*:

```json
"compilerOptions": {
    "types" : ["node"]
}
```

Note: If you are using Angular 6 or above, you may need to add the following to the top of your `src/polyfills.ts` file: 
```
(window as any).global = window;

(window as any).process = {
  env: { DEBUG: undefined },
};
```
{: .callout .callout--info}

In your `src/app/app.component.ts` file, add the following imports and modifications to your class to to add data to your database with a mutation by using the `API.service` file which was generated when you ran `amplify add api`:

```javascript
import { APIService } from './API.service';

export class AppComponent {

  constructor(private apiService: APIService) {}

  createTodo() {
    this.apiService.CreateTodo({
        name: 'Angular',
        description: 'testing'
    });
  }
}
```

Add the following to your `src/app/app.component.html` to add a button which calls your `createTodo()` method:

```html
<button (click)="createTodo()">Add Todo</button>
```

Next, update the class to list all items in the database by running a `ListTodos` query when the app starts by implementing [OnInit](https://angular.io/api/core/OnInit) and storing the items in an array:

```javascript

export class AppComponent implements OnInit {
  todos: Array<any>;

  async ngOnInit() {
    this.apiService.ListTodos().then((evt) => {
      this.todos = evt.items;
    });
  }
  //Other code....
}
```

Add the following to your `src/app/app.component.html` to display any of the todos you have added:

```html
<ul>
  <li *ngFor="let item of todos">{% raw %}{{item.name}}{% endraw %} - {% raw %}{{item.description}}{% endraw %}</li>
</ul>
```

Finally, to subscribe to realtime data, update `ngOnInit` to setup a subscription on app start and update the `todos` array when new events are received:

```javascript
import { Component, OnInit } from '@angular/core';

export class AppComponent implements OnInit {

  async ngOnInit() {
    //Other code...

    this.apiService.OnCreateTodoListener.subscribe((evt) => {
      const data = (evt as any).value.data.onCreateTodo;
      this.todos = [...this.todos, data];
    });
  }
```

The code above imports only the API and PubSub category. To import the entire Amplify library use `import Amplify from 'aws-amplify'`. However, importing only the required categories is recommended as it will greatly reduce the final bundle size.
{: .callout .callout--info}

After restarting your app using `ng serve`, go back to `localhost:3000` in your browser and using dev tools you will see data being stored and retrieved in your backend from the console logs. At any time you can open the AWS console for your new API directly by running the following command:

```terminal
$ amplify console api
> GraphQL               ##Select GraphQL
```

This will open the AWS AppSync console for you to run Queries, Mutations, or Subscriptions at the server and see the changes in your client app.

</div>
<div id="ionic" class="tab-content">

Update your main.ts to configure the library:

```javascript
<<<<<<< HEAD
import PubSub from '@aws-amplify/pubsub';
import API from '@aws-amplify/api';
import awsconfig from './aws-exports';

API.configure(awsconfig);
=======
import Amplify from 'aws-amplify';
import awsconfig from './aws-exports';

Amplify.configure(awsconfig);
>>>>>>> 6c9c0418
```

When working with underlying `aws-js-sdk`, the "node" package should be included in *types* compiler option. update your `src/tsconfig.app.json`:

```json
"compilerOptions": {
    "types" : ["node"]
}
```

Note: If you are using Angular 6 or above or above, you may need to add the following to the top of your `src/polyfills.ts` file: 
```
(window as any).global = window;

(window as any).process = {
  env: { DEBUG: undefined },
};
```
{: .callout .callout--info}

In your `src/app/app.component.ts` file, add the following imports and modifications to your class to to add data to your database with a mutation by using the `API.service` file which was generated when you ran `amplify add api`:

```javascript
import { APIService } from './API.service';

constructor(
    //other variables
    private apiService: APIService
  ){  
    this.initializeApp();
  } 

  createTodo() {
    this.apiService.CreateTodo({
        name: 'ionic',
        description: 'testing'
    });
  }
```

Then, replace your `src/app/app.component.html` code with a button to add data:

```html
<ion-button (click)="createTodo()">Add Data</ion-button>
```

Next, update `initializeApp()` in `src/app/app.component.ts` to list all items in the database by running a query on start and populating a local variable called `todos`:

```javascript
export class AppComponent {
  todos: Array<any>;

  initializeApp() {
    this.platform.ready().then(() => {
      //other code
      this.apiService.ListTodos().then((evt) => {
        this.todos = evt.items;
      });
    });
  }
}
```

Add the following to your `src/app/app.component.html` to display any of the todos you have added:

```html
<ion-list>
  <ion-item *ngFor="let item of todos">
    {% raw %}{{item.name}}{% endraw %} - {% raw %}{{item.description}}{% endraw %}
  </ion-item>
</ion-list>
```

Finally, to subscribe to realtime data, update `initializeApp()` to setup a subscription on app start and update the `todos` array when new events are received:

```javascript
initializeApp() {
  this.platform.ready().then(() => {
    //other code
    this.apiService.OnCreateTodoListener.subscribe((evt) => {
      const data = (evt as any).value.data.onCreateTodo;
      this.todos = [...this.todos, data];
    });
  }
}
```

The code above imports only the API and PubSub category. To import the entire Amplify library use `import Amplify from 'aws-amplify'`. However, importing only the required categories is recommended as it will greatly reduce the final bundle size.
{: .callout .callout--info}

After restarting your app using `ng serve`, go back to `localhost` in your browser and using dev tools you will see data being stored and retrieved in your backend from the console logs. At any time you can open the AWS console for your new API directly by running the following command:

```terminal
$ amplify console api
> GraphQL               ##Select GraphQL
```

This will open the AWS AppSync console for you to run Queries, Mutations, or Subscriptions at the server and see the changes in your client app.

</div>

<div id="vue" class="tab-content">

Update your `main.js` file to configure the library with `Amplify.configure()` like so:

```javascript
import Vue from 'vue'
import App from './App.vue'
<<<<<<< HEAD
=======
import Amplify, * as AmplifyModules from 'aws-amplify'
import { AmplifyPlugin } from 'aws-amplify-vue'
import awsconfig from './aws-exports'

Amplify.configure(awsconfig)
>>>>>>> 6c9c0418

import API from '@aws-amplify/api';
import awsconfig from './aws-exports';
API.configure(awsconfig);

Vue.config.productionTip = false

new Vue({
  render: h => h(App),
}).$mount('#app')
```

Next, open `App.vue` add data to your database with a mutation by using `API.graphql()`:

```html
<template>
  <div id="app">
    <button @click="createNewTodo">Add Todo</button>
  </div>
</template>

<script>
import API, {  graphqlOperation } from '@aws-amplify/api';
// eslint-disable-next-line
import PubSub from '@aws-amplify/pubsub';
import { createTodo } from "./graphql/mutations";

export default {
  name: 'app',
  methods :{
    async createNewTodo(){
      const todo = { name: "Use AppSync" , description: "Realtime and Offline"}
      await API.graphql(graphqlOperation(createTodo, { input: todo }))
    }
  }
};
</script>
```

To display the data, update `App.vue` to list all the items in the database by importing `listTodos` and then using the `created()` Vue lifecycle method to update the page when a query runs on page load:

```html
<template>
  <div id="app">
    <button @click="createNewTodo">Add Todo</button>
    <ul>
      <li v-for="todo in todos" :key="todo.id">
        {% raw %}{{item.name}}{% endraw %} - {% raw %}{{item.description}}{% endraw %}
      </li>
    </ul>
  </div>
</template>

<script>
// other imports
import { listTodos } from './graphql/queries'

export default {
  name: 'app',
  data(){
    return {
      todos: []
    }
  },
  methods :{
    async createNewTodo(){ /* code above */}, 
    async getData(){
      const todoData = await API.graphql(graphqlOperation(listTodos))
      this.todos.push(...this.todos, ...todoData.data.listTodos.items);
    }
  },
  created(){
    this.getData()
  }
};

</script>
```

Now if you wish to subscribe to data, import the `onCreateTodo` subscription and create a new subscription by adding subscription with `API.graphql()` like so:

```html
<script>
// other imports
import { onCreateTodo } from './graphql/subscriptions'

export default {
  name: 'app',
  data(){
    return {
<<<<<<< HEAD
      todos: []
=======
      url: `https://${awsconfig.aws_project_region}.console.aws.amazon.com/pinpoint/home/?region=${awsconfig.aws_project_region}#/apps/${awsconfig.aws_mobile_analytics_app_id}/analytics/events`,
      eventsSent: 0,
      analyticsEventSent: false
>>>>>>> 6c9c0418
    }
  },
  methods :{
    async createNewTodo(){  /* code above */ }, 
    async getData(){  /* code above */ },
    subscribe(){
      API.graphql(graphqlOperation(onCreateTodo)).subscribe({
        next: (eventData) => {
          const todo = eventData.value.data.onCreateTodo;
          this.todos.push(todo);
        }
      })
    }
  },
  created(){
    this.getData()
    this.subscribe()
  }
};
</script>
```

The code above imports only the API and PubSub category. To import the entire Amplify library use `import Amplify from 'aws-amplify'`. However, importing only the required categories is recommended as it will greatly reduce the final bundle size.
{: .callout .callout--info}

After restarting your app using `yarn serve`, go back to `localhost` in your browser and using dev tools you will see data being stored and retrieved in your backend from the console logs. At any time you can open the AWS console for your new API directly by running the following command:

```terminal
$ amplify console api
> GraphQL               ##Select GraphQL
```

This will open the AWS AppSync console for you to run Queries, Mutations, or Subscriptions at the server and see the changes in your client app.


</div>

## Step 5. Launch your App

<div class="nav-tab launch" data-group='launch'>
<ul class="tabs">
    <li class="tab-link angular" data-tab="javascript-web">Angular</li>
    <li class="tab-link ionic" data-tab="javascript-web">Ionic</li>
    <li class="tab-link purejs" data-tab="javascript-web">Vanilla JavaScript</li>
    <li class="tab-link react current" data-tab="javascript-web">React</li>
    <li class="tab-link react-native" data-tab="react-native">React Native</li>
    <li class="tab-link vue" data-tab="javascript-web">Vue</li>
</ul>

<div id="javascript-web" class="tab-content current">

Enable static web hosting for the app on Amazon S3. In a terminal window, change to the root directory of your app and run the following command:

```bash
$ amplify add hosting
```

Run the following command to publish the app:

```bash
$ amplify publish
```

Open the app and push the button to generate new items in your database.

🎉 Congratulations! Your app is built, published, and hosted on Amazon S3 and reading/writing realtime data with AWS AppSync and Amazon DynamoDB.

</div>

<div id="react-native" class="tab-content">

Open the app and push the button to generate new items in your database.

🎉 Congratulations! Your app is built, published, and hosted on Amazon S3 and reading/writing realtime data with AWS AppSync and Amazon DynamoDB.

</div>

## Next Steps

 What next? Here are some things to add to your app:

* [Authentication](./authentication)
* [User File Storage](./storage)
* [Serverless APIs](./api)
* [Analytics](./analytics)
* [Push Notification](./push-notifications)
* [AR/VR](./xr)

**Existing AWS Resources**

If you want to use your existing AWS resources with your app you will need to **manually configure** your app with your current credentials in your code, for example:

```javascript
import Amplify from 'aws-amplify';

Amplify.configure({
    Auth: {
        // REQUIRED - Amazon Cognito Identity Pool ID
        identityPoolId: 'XX-XXXX-X:XXXXXXXX-XXXX-1234-abcd-1234567890ab', 
        // REQUIRED - Amazon Cognito Region
        region: 'XX-XXXX-X', 
        // OPTIONAL - Amazon Cognito User Pool ID
        userPoolId: 'XX-XXXX-X_abcd1234',
        // OPTIONAL - Amazon Cognito Web Client ID
        userPoolWebClientId: 'XX-XXXX-X_abcd1234', 
    }
});
```

In the configuration above, you are required to pass in an Amazon Cognito identity pool ID so that Amplify can retrieve base credentials for a user even in an unauthenticated state. 

**Configuration Parameters for existing AWS resources**
To see the configuration parameters for existing AWS resources, see the *Existing AWS Resources* section in the Amplify Developer Guide for each individual service:
[Amazon Cognito]({%if jekyll.environment == 'production'%}{{site.amplify.docs_baseurl}}{%endif%}/js/authentication#manual-setup),
[Amazon S3]({%if jekyll.environment == 'production'%}{{site.amplify.docs_baseurl}}{%endif%}/js/storage#manual-setup),
[Amazon Pinpoint]({%if jekyll.environment == 'production'%}{{site.amplify.docs_baseurl}}{%endif%}/js/analytics#manual-setup),
[Amazon API Gateway]({%if jekyll.environment == 'production'%}{{site.amplify.docs_baseurl}}{%endif%}/js/api#manual-setup)
{: .callout .callout--info}

**AWS SDK Interfaces**

For working with other AWS services you can use service interface objects directly via the JavaScript SDK clients. 

To work with service interface objects, your Amazon Cognito users' [IAM role](https://docs.aws.amazon.com/cognito/latest/developerguide/iam-roles.html) must have the appropriate permissions to call the requested services.
{: .callout .callout--warning}

You can call methods on any AWS Service interface object supported by the <a href="https://docs.aws.amazon.com/AWSJavaScriptSDK/latest/_index.html" target="_blank">AWS JavaScript SDK</a> by passing your credentials from *Auth* to the service call constructor. For example, to use Amazon Route53 in your app:

```javascript
import Route53 from 'aws-sdk/clients/route53';

...

Auth.currentCredentials()
  .then(credentials => {
    const route53 = new Route53({
      apiVersion: '2013-04-01',
      credentials: Auth.essentialCredentials(credentials)
    });

    // more code working with route53 object
    // route53.changeResourceRecordSets();
  })
```<|MERGE_RESOLUTION|>--- conflicted
+++ resolved
@@ -175,16 +175,7 @@
 $ create-react-app myapp && cd myapp
 ```
 
-<<<<<<< HEAD
 Inside the app directory, install Amplify and run your app:
-=======
-</div>
-<div id="react-native" class="tab-content" >
-
-If you have an existing React Native application, you can skip this section, but note that we have a [linking requirement]({%if jekyll.environment == 'production'%}{{site.amplify.docs_baseurl}}{%endif%}/js/react#add-auth) that may apply to your app.
-
-[Expo CLI](https://expo.io) is a command line utility to create React Native apps with no build configuration. Run following commands to install Expo CLI and create your app (using the defaults is sufficient for this sample project):
->>>>>>> 6c9c0418
 
 ```bash
 $ npm install --save @aws-amplify/api @aws-amplify/pubsub
@@ -298,20 +289,11 @@
 Use the Vue CLI to bootstrap a new Vue app (selecting the defaults will work for this project):
 
 ```bash
-<<<<<<< HEAD
+
 $ npm install -g @vue/cli
 $ vue create myamplifyproject 
 $ cd myamplifyproject
 ```
-=======
-$ npm install --save aws-amplify-angular
-``` 
-
-See the [Angular Guide](https://aws-amplify.github.io/amplify-js/media/angular_guide){: target='_new'} for details and usage.  This guide includes documentation about Ionic-specific UI components.
-{: .callout .callout--action}
-
-</div>
->>>>>>> 6c9c0418
 
 Inside the app directory, install Amplify and run your app:
 
@@ -462,7 +444,6 @@
 
 Now if you wish to subscribe to data, import the `onCreateTodo` subscription and create a new subscription by adding subscription with `API.graphql()` like so:
 
-<<<<<<< HEAD
 ```javascript
 // other imports
 import { onCreateTodo } from './graphql/subscriptions'
@@ -475,27 +456,6 @@
     const todo = evt.value.data.onCreateTodo;
     SubscriptionResult.innerHTML += `<p>${todo.name} - ${todo.description}</p>`
   }
-=======
-// retrieve temporary AWS credentials and sign requests
-Auth.configure(awsconfig);
-// send analytics events to Amazon Pinpoint
-Analytics.configure(awsconfig);
-
-const AnalyticsResult = document.getElementById('AnalyticsResult');
-const AnalyticsEventButton = document.getElementById('AnalyticsEventButton');
-let EventsSent = 0;
-
-AnalyticsEventButton.addEventListener('click', (event) => {
-  const { aws_mobile_analytics_app_region, aws_mobile_analytics_app_id } = awsconfig;
-
-  Analytics.record('Amplify Tutorial Event')
-    .then((event) => {
-      const url = `https://${aws_mobile_analytics_app_region}.console.aws.amazon.com/pinpoint/home/?region=${aws_mobile_analytics_app_region}#/apps/${aws_mobile_analytics_app_id}/analytics/events`;
-      AnalyticsResult.innerHTML = '<p>Event Submitted. </p>';
-      AnalyticsResult.innerHTML += '<p>Events sent: '+(++EventsSent)+'</p>';
-      AnalyticsResult.innerHTML += '<a href="'+url+'" target="_blank">View Events on the Amazon Pinpoint Console</a>';
-    });
->>>>>>> 6c9c0418
 });
 ```
 
@@ -526,7 +486,6 @@
 import config from './aws-exports'
 API.configure(config)             // Configure Amplify
 
-<<<<<<< HEAD
 async function createNewTodo() {
   const todo = { name: "Use AppSync" , description: "Realtime and Offline"}
   await API.graphql(graphqlOperation(createTodo, { input: todo }))
@@ -558,37 +517,6 @@
       return {...state, todos:[...state.todos, action.todo]}
     default:
       return state
-=======
-class App extends Component {
-  constructor(props) {
-    super(props);
-    this.handleAnalyticsClick = this.handleAnalyticsClick.bind(this);
-    this.state = {
-      analyticsEventSent: false,
-      resultHtml: "",
-      eventsSent: 0
-    };
-  }
-
-  handleAnalyticsClick() {
-    const { aws_project_region, aws_mobile_analytics_app_id } = awsconfig;
-
-      Analytics.record('AWS Amplify Tutorial Event')
-        .then( (evt) => {
-            const url = `https://${aws_project_region}.console.aws.amazon.com/pinpoint/home/?region=${aws_project_region}#/apps/${aws_mobile_analytics_app_id}/analytics/events`;
-            let result = (<div>
-              <p>Event Submitted.</p>
-              <p>Events sent: {this.state.eventsSent + 1}</p>
-              <a href={url} target="_blank" rel="noopener noreferrer">View Events on the Amazon Pinpoint Console</a>
-            </div>);
-
-            this.setState({
-                analyticsEventSent: true,
-                resultHtml: result,
-                eventsSent: this.state.eventsSent + 1
-            });
-        });
->>>>>>> 6c9c0418
   }
 }
 
@@ -679,7 +607,6 @@
 Next, update `src/App.js` to list all the items in the database by importing `listTodos` and then using [Hooks](https://reactjs.org/docs/hooks-intro.html) to update the page when a query runs on app start by adding initial state and a `reducer` function as well as modifying your `App` function:
 
 ```javascript
-<<<<<<< HEAD
 // other imports
 import { listTodos } from './src/graphql/queries'
 
@@ -694,12 +621,6 @@
       return state
   }
 }
-=======
-import React, { Component } from 'react';
-import { Linking, Button, StyleSheet, Text, View } from 'react-native';
-import Auth from '@aws-amplify/auth';
-import Analytics from '@aws-amplify/analytics';
->>>>>>> 6c9c0418
 
 export default function App() {
   const [state, dispatch] = useReducer(reducer, initialState)
@@ -708,7 +629,6 @@
     getData()
   }, [])
 
-<<<<<<< HEAD
   async function getData() {
     const todoData = await API.graphql(graphqlOperation(listTodos))
     dispatch({type:'QUERY', todos: todoData.data.listTodos.items});
@@ -720,49 +640,6 @@
       { state.todos.map((todo, i) => <Text key={todo.id}>{todo.name} : {todo.description}</Text>) }
     </View>
   );
-=======
-export default class App extends Component {
-    constructor(props) {
-      super(props);
-      this.handleAnalyticsClick = this.handleAnalyticsClick.bind(this);
-      this.state = {
-        resultHtml: <Text></Text>,
-        eventsSent: 0
-      };
-    }
-
-    handleAnalyticsClick() {
-      const { aws_project_region, aws_mobile_analytics_app_id } = awsconfig;
-
-      Analytics.record('AWS Amplify Tutorial Event')
-        .then( (evt) => {
-            const url = `https://${aws_project_region}.console.aws.amazon.com/pinpoint/home/?region=${aws_project_region}#/apps/${aws_mobile_analytics_app_id}/analytics/events`;
-            const result = (
-              <View>
-                <Text>Event Submitted.</Text>
-                <Text>Events sent: {this.state.eventsSent + 1}</Text>
-                <Text style={styles.link} onPress={() => Linking.openURL(url)}>
-                  View Events on the Amazon Pinpoint Console
-                </Text>
-              </View>
-            );
-            this.setState({
-                resultHtml: result,
-                eventsSent: this.state.eventsSent + 1
-            });
-        });
-    };
-
-    render() {
-      return (
-        <View style={styles.container}>
-          <Text>Welcome to your React Native App with Amplify!</Text>
-          <Button title="Generate Analytics Event" onPress={this.handleAnalyticsClick} />
-          {this.state.resultHtml}
-        </View>
-      );
-    }
->>>>>>> 6c9c0418
 }
 ```
 
@@ -804,18 +681,11 @@
 Update your `main.ts` to configure the library with `Amplify.configure()`:
 
 ```javascript
-<<<<<<< HEAD
 import PubSub from '@aws-amplify/pubsub';
 import API from '@aws-amplify/api';
 import awsconfig from './aws-exports';
 
 API.configure(awsconfig);
-=======
-import Amplify from 'aws-amplify';
-import awsconfig from './aws-exports';
-
-Amplify.configure(awsconfig);
->>>>>>> 6c9c0418
 ```
 
 Depending on your TypeScript version you may need to rename `aws-exports.js` to `aws-exports.ts` prior to importing, or enable the `allowJs` <a href="https://www.typescriptlang.org/docs/handbook/compiler-options.html" target="_blank">compiler option</a> in your tsconfig. 
@@ -922,18 +792,11 @@
 Update your main.ts to configure the library:
 
 ```javascript
-<<<<<<< HEAD
 import PubSub from '@aws-amplify/pubsub';
 import API from '@aws-amplify/api';
 import awsconfig from './aws-exports';
 
 API.configure(awsconfig);
-=======
-import Amplify from 'aws-amplify';
-import awsconfig from './aws-exports';
-
-Amplify.configure(awsconfig);
->>>>>>> 6c9c0418
 ```
 
 When working with underlying `aws-js-sdk`, the "node" package should be included in *types* compiler option. update your `src/tsconfig.app.json`:
@@ -1042,14 +905,6 @@
 ```javascript
 import Vue from 'vue'
 import App from './App.vue'
-<<<<<<< HEAD
-=======
-import Amplify, * as AmplifyModules from 'aws-amplify'
-import { AmplifyPlugin } from 'aws-amplify-vue'
-import awsconfig from './aws-exports'
-
-Amplify.configure(awsconfig)
->>>>>>> 6c9c0418
 
 import API from '@aws-amplify/api';
 import awsconfig from './aws-exports';
@@ -1140,13 +995,7 @@
   name: 'app',
   data(){
     return {
-<<<<<<< HEAD
       todos: []
-=======
-      url: `https://${awsconfig.aws_project_region}.console.aws.amazon.com/pinpoint/home/?region=${awsconfig.aws_project_region}#/apps/${awsconfig.aws_mobile_analytics_app_id}/analytics/events`,
-      eventsSent: 0,
-      analyticsEventSent: false
->>>>>>> 6c9c0418
     }
   },
   methods :{
