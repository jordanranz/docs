---
---

# Getting Started

Build an app using the Amplify Framework which contains:

- CLI toolchain for creating and managing your serverless backend
- JavaScript, iOS, and Android libraries to access your resources using a category based programming model
- Framework-specific UI component libraries for React, React Native, Angular, Ionic and Vue

**Use the drop-down menu at the top right to choose your framework**.

This page guides you through setting up a backend and integration into your web or React Native app. You will create a "Todo app" with a GraphQL API and to store and retrieve items in a cloud database, as well as receive updates over a realtime subscription. 

[GraphQL](http://graphql.org) is a data language that was developed to enable apps to fetch data from APIs. It has a declarative, self-documenting style. In a GraphQL operation, the client specifies how to structure the data when it is returned by the server. This makes it possible for the client to query only for the data it needs, in the format that it needs it in.

## Prerequisites 

[Install and configure the Amplify CLI](..)

## Step 1. Create a New App

<div class="nav-tab create" data-group='create'>
<ul class="tabs">
    <li class="tab-link react current" data-tab="react">React</li>
    <li class="tab-link react-native" data-tab="react-native">React Native</li>
    <li class="tab-link angular" data-tab="angular">Angular</li>
    <li class="tab-link ionic" data-tab="ionic">Ionic</li>
    <li class="tab-link vue" data-tab="vue">Vue</li>
    <li class="tab-link purejs" data-tab="purejs">Vanilla JavaScript</li>
</ul>

<div id="purejs" class="tab-content">

Create a new ‘plain’ JavaScript <a href="https://babeljs.io/docs/en/learn/" target="_blank">ES2015</a> app with webpack. With the following commands, create the directory (`amplify-js-app`) and files for the app.

```bash
$ mkdir -p amplify-js-app/src && cd amplify-js-app
$ touch package.json index.html webpack.config.js src/app.js
```

The app directory structure should be:

```
- amplify-js-app
    - index.html
    - package.json
    - webpack.config.js
    - /src
        |- app.js
```

Add the following to the `package.json` file:

```javascript
{
  "name": "amplify-js-app",
  "version": "1.0.0",
  "description": "Amplify JavaScript Example",
  "dependencies": {
    "@aws-amplify/api": "latest",
    "@aws-amplify/pubsub": "latest"
  },
  "devDependencies": {
    "webpack": "^4.17.1",
    "webpack-cli": "^3.1.0",
    "copy-webpack-plugin": "^4.5.2",
    "webpack-dev-server": "^3.1.5"
  },
  "scripts": {
    "start": "webpack && webpack-dev-server --mode development",
    "build": "webpack"
  }
}
```

Install local development dependencies:

```
$ npm install
```

Add the following to the `index.html` file:

```html
<!DOCTYPE html>
<html lang="en">
    <head>
        <meta charset="utf-8">
        <title>Amplify Framework</title>
        <meta name="viewport" content="width=device-width, initial-scale=1">
        <style>
            html, body { font-family: "Amazon Ember", "Helvetica", "sans-serif"; margin: 0; }
            a { color: #FF9900; }
            h1 { font-weight: 300; }
            .app { width: 100%; }
            .app-header { color: white; text-align: center; background: linear-gradient(30deg, #f90 55%, #FFC300); width: 100%; margin: 0 0 1em 0; padding: 3em 0 3em 0; box-shadow: 1px 2px 4px rgba(0, 0, 0, .3); }
            .app-logo { width: 126px; margin: 0 auto; }
            .app-body { width: 400px; margin: 0 auto; text-align: center; }
            .app-body button { background-color: #FF9900; font-size: 14px; color: white; text-transform: uppercase; padding: 1em; border: none; }
            .app-body button:hover { opacity: 0.8; }
        </style>
    </head>
    <body>
        <div class="app">
            <div class="app-header">
                <div class="app-logo">
                    <img src="https://aws-amplify.github.io/images/Logos/Amplify-Logo-White.svg" alt="AWS Amplify" />
                </div>
                <h1>Welcome to the Amplify Framework</h1>
            </div>
            <div class="app-body">
                <button id="MutationEventButton">Add data</button>
                <div id="MutationResult"></div>
                <div id="QueryResult"></div>
                <div id="SubscriptionResult"></div>
            </div>
        </div>
        <script src="main.bundle.js"></script>
    </body>
</html>
```

Add the following to the `webpack.config.js` file:

```javascript
const CopyWebpackPlugin = require('copy-webpack-plugin');
const webpack = require('webpack');
const path = require('path');

module.exports = {
    mode: 'development',
    entry: './src/app.js',
    output: {
        filename: '[name].bundle.js',
        path: path.resolve(__dirname, 'dist')
    },
    module: {
        rules: [
            {
                test: /\.js$/,
                exclude: /node_modules/
            }
        ]
    },
    devServer: {
        contentBase: './dist',
        overlay: true,
        hot: true
    },
    plugins: [
        new CopyWebpackPlugin(['index.html']),
        new webpack.HotModuleReplacementPlugin()
    ]
};
```

Run the app:

```bash
$ npm start
```

Open a browser and navigate to <a href="http://localhost:8080" target="_blank">http://localhost:8080</a>. The 'Add data' button does not work yet. We'll work on that next.

</div>

<div id="react" class="tab-content current">

Use [Create React App](https://github.com/facebookincubator/create-react-app) to bootstrap your application.

```bash
$ npm install -g create-react-app
$ create-react-app myapp && cd myapp
```

Inside the app directory, install Amplify and run your app:

```bash
$ npm install --save @aws-amplify/api @aws-amplify/pubsub
$ npm start
```

To install React-specific Amplify UI components, run the following command:

```bash
$ npm install --save aws-amplify-react
```

See the [React Guide](https://aws-amplify.github.io/docs/js/react){: target='_new'} for details and usage.
{: .callout .callout--action}

</div>
<div id="react-native" class="tab-content" >

Run following commands to install [Expo CLI](https://expo.io) to create and bootstrap your app (use defaults):

```bash
$ npm install expo-cli --global
$ expo init myAmplifyProject
$ cd myAmplifyProject
```

The project name is in camelCase to avoid problems when testing on a physical iOS phone.
{: .callout .callout--info}

Inside the app directory, install Amplify and run your app:

```bash
$ yarn add @aws-amplify/api @aws-amplify/pubsub
$ yarn start
```

While not needed in this getting started flow, Amplify provides React Native bridges when using the Auth category in the `aws-amplify-react-native` package. If you are using [Expo v25.0.0 or greater](https://blog.expo.io/expo-sdk-v25-0-0-is-now-available-714d10a8c3f7), those libraries are already included in your dependencies. Otherwise, you need to [link](https://facebook.github.io/react-native/docs/linking-libraries-ios.html) those libraries to your project.
{: .callout .callout--info}

<<<<<<< HEAD
```bash
$ npm install aws-amplify
```

</div>
<div id="react" class="tab-content">

```bash
$ npm install aws-amplify
=======
Linking example for a project created with *react-native init*:

```bash
$ react-native init myReactNativeApp
$ cd myReactNativeApp
$ npm install --save aws-amplify
$ npm install --save aws-amplify-react-native
$ react-native link
>>>>>>> 5f421153
```

To install React-specific Amplify UI components, run the following command:

```bash
$ npm install aws-amplify-react
```

<<<<<<< HEAD
</div>
<div id="react-native" class="tab-content">

```bash
$ npm install aws-amplify
```

To install React Native-specific Amplify UI components, run the following command:

```bash
$ npm install aws-amplify-react-native
```

If you have created your app with *expo* in previous steps, you can [**skip**](#step-3-set-up-the-app-backend) this section.

Amplify provides native libraries for React Native to support Amazon Cognito sign-in process. If you are using [Expo v25.0.0 or greater](https://blog.expo.io/expo-sdk-v25-0-0-is-now-available-714d10a8c3f7), those libraries are already included in your dependencies. Otherwise, you need to [link](https://facebook.github.io/react-native/docs/linking-libraries-ios.html) those libraries to your project.
{: .callout .callout--info}

Following example shows how you can link the libraries for a project that is created with *react-native init*:

```bash
$ react-native init myReactNativeApp
$ cd myReactNativeApp
$ npm install aws-amplify
$ npm install aws-amplify-react-native
$ react-native link
```
=======
See the [React Guide](https://aws-amplify.github.io/docs/js/react){: target='_new'} for details and usage.
{: .callout .callout--action}
>>>>>>> 5f421153

</div>
<div id="angular" class="tab-content">

Use the [angular-cli](https://github.com/angular/angular-cli) to bootstrap a new Angular app:

```bash
<<<<<<< HEAD
$ npm install aws-amplify
=======
$ npm install -g @angular/cli
$ ng new myAmplifyProject
$ cd myAmplifyProject
>>>>>>> 5f421153
```

Inside the app directory, install Amplify and run your app:

```bash
<<<<<<< HEAD
$ npm install aws-amplify-angular
``` 
=======
$ npm install --save @aws-amplify/api @aws-amplify/pubsub
$ ng serve
```
>>>>>>> 5f421153

See the [Angular Guide](https://aws-amplify.github.io/amplify-js/media/angular_guide){: target='_new'} for details and usage.
{: .callout .callout--action}

</div>
<div id="ionic" class="tab-content">

Use the Ionic CLI to bootstrap a new Ionic app:

```bash
<<<<<<< HEAD
$ npm install aws-amplify
=======
$ npm install -g ionic
$ ionic start myAmplifyProject blank --type=angular 
$ cd myAmplifyProject
>>>>>>> 5f421153
```

Inside the app directory, install Amplify and run your app:

```bash
$ npm install --save @aws-amplify/api @aws-amplify/pubsub
$ npm start
```

In addition to `aws-amplify` core, you can install the Angular Ionic modules which provide a service provider, helpers, and components:

```bash
$ npm install aws-amplify-angular
``` 

See the [Ionic Guide](https://aws-amplify.github.io/docs/js/angular){: target='_new'} for details and usage.
{: .callout .callout--action}

</div>

<div id="vue" class="tab-content">

Use the Vue CLI to bootstrap a new Vue app (selecting the defaults will work for this project):

```bash
<<<<<<< HEAD
$ npm install aws-amplify
=======

$ npm install -g @vue/cli
$ vue create myamplifyproject 
$ cd myamplifyproject
>>>>>>> 5f421153
```

Inside the app directory, install Amplify and run your app:

```bash
<<<<<<< HEAD
$ npm install aws-amplify-vue
=======
$ npm i --save @aws-amplify/api @aws-amplify/pubsub
$ npm run serve
>>>>>>> 5f421153
```

To install Vue-specific Amplify UI components and the Amplify Vue plugin you can install the `aws-amplify-vue` package. See the [Vue Guide](https://aws-amplify.github.io/docs/js/vue){: target='_new'} for details and usage.
{: .callout .callout--action}

</div>

## Step 2: Set Up Your Backend

In a terminal window, run the following command (accept defaults is OK, use 'test' environment name) from inside your project directory:

```bash
$ amplify init        #accept defaults
```

<div id="angular" class="tab-content">

When asked for the distribution directory, answer `dist/myAmplifyProject`. If you did not use the name in this tutorial, change "myAmplifyProject" with the name of your application. You can run an `ng build` and check your `dist` directory to see what the name is and re-run `amplify configure project` to change your dist directory setting.
{: .callout .callout--info}

</div>

**How it Works**: Rather than configuring each service through a constructor or constants file, Amplify supports configuration through a centralized file called `aws-exports.js` which defines all the regions and service endpoints to communicate. Whenever you run `amplify push`, this file is automatically created allowing you to focus on your application code. The Amplify CLI will place this file in the appropriate source directory configured with `amplify init`.

To verify that the CLI is set up for your app, run the following command:

```bash
  $ amplify status
  | Category | Resource name | Operation | Provider plugin |
  | -------- | ------------- | --------- | --------------- |
```

The CLI displays a status table with no resources listed. As you add feature categories to your app and run `amplify push`, backend resources created for your app are listed in this table.

You can update a category by running `amplify update <category-name>`. If you no longer want to use a service you can delete it with `amplify remove <category-name>`. Lastly, you can remove the whole project by running `amplify delete` (Warning: This will attempt to delete your entire project, locally and in the cloud, essentially resetting your project as if you never ran `amplify init`).
{: .callout .callout--warning}

## Step 3: Add API and Database

Add a GraphQL API to your app and automatically provision a database with the following command (accepting all defaults is OK):

```bash
$ amplify add api     #select GraphQL, API Key
```

The `add api` flow above will ask you some questions, like if you already have an annotated GraphQL schema. If this is your first time using the CLI select **No** and let it guide you through the default project **"Single object with fields (e.g., “Todo” with ID, name, description)"** as it will be used in the code generation examples below. Later on you can always change it. This process creates an AWS AppSync API and connects it to an Amazon DynamoDB database.

[Learn more about annotating GraphQL schemas and data modeling](https://aws-amplify.github.io/docs/cli-toolchain/graphql){:target="_blank"}.

Create required backend resources for your configured api with the following command:

```bash
$ amplify push
```

Since you added an API the `amplify push` process will automatically prompt for codegen (select `y` when prompted for automatic query and code generation). Accept the defaults choosing JavaScript, TypeScript, or Angular depending on your platform. 
<div id="react" class="tab-content">
For this tutorial choose **JavaScript**.
</div>
<div id="react-native" class="tab-content">
For this tutorial choose **JavaScript**.
</div>
<div id="purejs" class="tab-content">
For this tutorial choose **JavaScript**.
</div>
<div id="vue" class="tab-content">
For this tutorial choose **JavaScript**.
</div>
<div id="ionic" class="tab-content">
For Ionic applications, choose **Angular** which will create an `API.service.ts` file in the app directory.
</div>
<div id="angular" class="tab-content">
For Angular applications, choose **Angular** which will create an `API.service.ts` file in the app directory.
</div>

## Step 4: Integrate into your app

<div class="nav-tab install" data-group='install'>
<ul class="tabs">
    <li class="tab-link angular" data-tab="angular">Angular</li>
    <li class="tab-link ionic" data-tab="ionic">Ionic</li>
    <li class="tab-link purejs" data-tab="purejs">Vanilla JavaScript</li>
    <li class="tab-link react current" data-tab="react">React</li>
    <li class="tab-link react-native" data-tab="react-native">React Native</li>
    <li class="tab-link vue" data-tab="vue">Vue</li>
</ul>

<div id="purejs" class="tab-content">

Update your `src/app.js` file to configure the library with `Amplify.configure()` and add data to your database with a mutation by using `API.graphql()`:

```javascript
import API, { graphqlOperation } from '@aws-amplify/api'
import PubSub from '@aws-amplify/pubsub';
import { createTodo } from './graphql/mutations'

import awsconfig from './aws-exports';
API.configure(awsconfig);
PubSub.configure(awsconfig);

async function createNewTodo() {
  const todo = { name: "Use AppSync" , description: "Realtime and Offline"}
  return await API.graphql(graphqlOperation(createTodo, { input: todo }))
}

const MutationButton = document.getElementById('MutationEventButton');
const MutationResult = document.getElementById('MutationResult');

MutationButton.addEventListener('click', (evt) => {
  MutationResult.innerHTML = `MUTATION RESULTS:`;
  createNewTodo().then( (evt) => {
    MutationResult.innerHTML += `<p>${evt.data.createTodo.name} - ${evt.data.createTodo.description}</p>`
  })
});
```

After restarting your app using `npm start` go back to your browser and click **ADD DATA**.  You'll see that your application is now submitting events to AppSync and storing records in DynamoDB. Next, update `src/App.js` to list all the items in the database by importing `listTodos` and update the page when a query runs on app start by immediately calling the function:

```javascript
// other imports
import { listTodos } from './graphql/queries'

const QueryResult = document.getElementById('QueryResult');

async function getData() {
  QueryResult.innerHTML = `QUERY RESULTS`;
  API.graphql(graphqlOperation(listTodos)).then((evt) => {
    evt.data.listTodos.items.map((todo, i) => 
    QueryResult.innerHTML += `<p>${todo.name} - ${todo.description}</p>`
    );
  })
}

getData();
```

Now if you wish to subscribe to data, import the `onCreateTodo` subscription and create a new subscription by adding subscription with `API.graphql()` like so:

```javascript
// other imports
import { onCreateTodo } from './graphql/subscriptions'

const SubscriptionResult = document.getElementById('SubscriptionResult');

API.graphql(graphqlOperation(onCreateTodo)).subscribe({
  next: (evt) =>{
    SubscriptionResult.innerHTML = `SUBSCRIPTION RESULTS`
    const todo = evt.value.data.onCreateTodo;
    SubscriptionResult.innerHTML += `<p>${todo.name} - ${todo.description}</p>`
  }
});
```

The code above imports only the API and PubSub category. To import the entire Amplify library use `import Amplify from 'aws-amplify'`. However, importing only the required categories is recommended as it will greatly reduce the final bundle size.
{: .callout .callout--info}

After restarting your app using `npm start` go back to your browser and using dev tools you will see data being stored and retrieved in your backend from the console logs. At any time you can open the AWS console for your new API directly by running the following command:

```terminal
$ amplify console api
> GraphQL               ##Select GraphQL
```

This will open the AWS AppSync console for you to run Queries, Mutations, or Subscriptions at the server and see the changes in your client app.

</div>
<div id="react" class="tab-content current">

Update your `src/App.js` file to configure the library with `Amplify.configure()` and add data to your database with a mutation by using `API.graphql()`:

```javascript
import React, { useEffect, useReducer } from 'react'

import API, { graphqlOperation } from '@aws-amplify/api'
import PubSub from '@aws-amplify/pubsub';
import { createTodo } from './graphql/mutations'

import config from './aws-exports'
API.configure(config)             // Configure Amplify
PubSub.configure(config);

async function createNewTodo() {
  const todo = { name: "Use AppSync" , description: "Realtime and Offline"}
  await API.graphql(graphqlOperation(createTodo, { input: todo }))
}

function App() {
  return (
    <div className="App">
      <button onClick={createNewTodo}>Add Todo</button>
    </div>
  );
}

export default App;
```

Next, update `src/App.js` to list all the items in the database by importing `listTodos` and then using [Hooks](https://reactjs.org/docs/hooks-intro.html) to update the page when a query runs on app start by adding initial state and a `reducer` function as well as modifying your `App` function:

```javascript
// other imports
import { listTodos } from './graphql/queries'

const initialState = {todos:[]};
const reducer = (state, action) =>{
  switch(action.type){
    case 'QUERY':
      return {...state, todos:action.todos}
    case 'SUBSCRIPTION':
      return {...state, todos:[...state.todos, action.todo]}
    default:
      return state
  }
}

function App() {
  const [state, dispatch] = useReducer(reducer, initialState)

  useEffect(() => {
    getData()
  }, [])

  async function getData() {
    const todoData = await API.graphql(graphqlOperation(listTodos))
    dispatch({type:'QUERY', todos: todoData.data.listTodos.items});
  }

  return (
    <div>
    <div className="App">
      <button onClick={createNewTodo}>Add Todo</button>
    </div>
    <div>{ state.todos.map((todo, i) => <p key={todo.id}>{todo.name} : {todo.description}</p>) }</div>
  </div>
  );
}

export default App
```

Now if you wish to subscribe to data, import the `onCreateTodo` subscription and create a new subscription by adding subscription with `API.graphql()` like so:

```javascript
// other imports
import { onCreateTodo } from './graphql/subscriptions'

useEffect(() => {
  //...other code

  const subscription = API.graphql(graphqlOperation(onCreateTodo)).subscribe({
      next: (eventData) => {
        const todo = eventData.value.data.onCreateTodo;
        dispatch({type:'SUBSCRIPTION', todo})
      }
  })
  return () => subscription.unsubscribe()
}, [])
```

The code above imports only the API and PubSub category. To import the entire Amplify library use `import Amplify from 'aws-amplify'`. However, importing only the required categories is recommended as it will greatly reduce the final bundle size.
{: .callout .callout--info}

After restarting your app using `npm start` go back to your browser and using dev tools you will see data being stored and retrieved in your backend from the console logs. At any time you can open the AWS console for your new API directly by running the following command:

```terminal
$ amplify console api
> GraphQL               ##Select GraphQL
```

This will open the AWS AppSync console for you to run Queries, Mutations, or Subscriptions at the server and see the changes in your client app.

</div>
<div id="react-native" class="tab-content">
Update your `App.js` file to configure the library with `Amplify.configure()` and add data to your database with a mutation by using `API.graphql()`:

```javascript
import React, { useEffect, useReducer } from 'react'
import { StyleSheet, Text, View, Button } from 'react-native';
import API, { graphqlOperation } from '@aws-amplify/api'
import PubSub from '@aws-amplify/pubsub';
import { createTodo } from './src/graphql/mutations';

import config from './aws-exports'
API.configure(config)             // Configure Amplify
PubSub.configure(config)

async function createNewTodo() {
  const todo = { name: "Use AppSync" , description: "Realtime and Offline"}
  await API.graphql(graphqlOperation(createTodo, { input: todo }))
}

export default function App() {
  return (
    <View style={styles.container}>
      <Button onPress={createNewTodo} title='Create Todo' />
    </View>
  );
}
```

Next, update `App.js` to list all the items in the database by importing `listTodos` and then using [Hooks](https://reactjs.org/docs/hooks-intro.html) to update the page when a query runs on app start by adding initial state and a `reducer` function as well as modifying your `App` function:

```javascript
// other imports
import { listTodos } from './src/graphql/queries';

const initialState = {todos:[]};
const reducer = (state, action) =>{
  switch(action.type){
    case 'QUERY':
      return {...state, todos:action.todos}
    case 'SUBSCRIPTION':
      return {...state, todos:[...state.todos, action.todo]}
    default:
      return state
  }
}

export default function App() {
  const [state, dispatch] = useReducer(reducer, initialState)

  useEffect(() => {
    getData()
  }, [])

  async function getData() {
    const todoData = await API.graphql(graphqlOperation(listTodos))
    dispatch({type:'QUERY', todos: todoData.data.listTodos.items});
  }

  return (
    <View style={styles.container}>
      <Button onPress={createNewTodo} title='Create Todo' />
      { state.todos.map((todo, i) => <Text key={todo.id}>{todo.name} : {todo.description}</Text>) }
    </View>
  );
}
```

Now if you wish to subscribe to data, import the `onCreateTodo` subscription and create a new subscription by adding subscription with `API.graphql()` like so:

```javascript
// other imports
import { onCreateTodo } from './src/graphql/subscriptions';

useEffect(() => {
  //...other code

  const subscription = API.graphql(graphqlOperation(onCreateTodo)).subscribe({
      next: (eventData) => {
        const todo = eventData.value.data.onCreateTodo;
        dispatch({type:'SUBSCRIPTION', todo})
      }
  })
  return () => subscription.unsubscribe()
}, [])
```

The code above imports only the API and PubSub category. To import the entire Amplify library use `import Amplify from 'aws-amplify'`. However, importing only the required categories is recommended as it will greatly reduce the final bundle size.
{: .callout .callout--info}

After restarting your app and running a mutation, using dev tools (developer menu tap "Debug JS Remotely) you will see data being stored and retrieved in your backend from the console logs. At any time you can open the AWS console for your new API directly by running the following command:

```terminal
$ amplify console api
> GraphQL               ##Select GraphQL
```

This will open the AWS AppSync console for you to run Queries, Mutations, or Subscriptions at the server and see the changes in your client app.


</div>
<div id="angular" class="tab-content">

Update your `main.ts` to configure the library with `Amplify.configure()`:

```javascript
import PubSub from '@aws-amplify/pubsub';
import API from '@aws-amplify/api';
import awsconfig from './aws-exports';

API.configure(awsconfig);
PubSub.configure(awsconfig);
```

Depending on your TypeScript version you may need to rename `aws-exports.js` to `aws-exports.ts` prior to importing, or enable the `allowJs` <a href="https://www.typescriptlang.org/docs/handbook/compiler-options.html" target="_blank">compiler option</a> in your tsconfig. 
{: .callout .callout--info}

Update `src/tsconfig.app.json` to include the "node" compiler option in *types*:

```json
"compilerOptions": {
    "types" : ["node"]
}
```

Note: If you are using Angular 6 or above, you may need to add the following to the top of your `src/polyfills.ts` file: 
```
(window as any).global = window;

(window as any).process = {
  env: { DEBUG: undefined },
};
```
{: .callout .callout--info}

In your `src/app/app.component.ts` file, add the following imports and modifications to your class to to add data to your database with a mutation by using the `API.service` file which was generated when you ran `amplify add api`:

```javascript
import { APIService } from './API.service';

export class AppComponent {

  constructor(private apiService: APIService) {}

  createTodo() {
    this.apiService.CreateTodo({
        name: 'Angular',
        description: 'testing'
    });
  }
}
```

Add the following to your `src/app/app.component.html` to add a button which calls your `createTodo()` method:

```html
<button (click)="createTodo()">Add Todo</button>
```

Next, update the class to list all items in the database by running a `ListTodos` query when the app starts by implementing [OnInit](https://angular.io/api/core/OnInit) and storing the items in an array:

```javascript

export class AppComponent implements OnInit {
  todos: Array<any>;

  async ngOnInit() {
    this.apiService.ListTodos().then((evt) => {
      this.todos = evt.items;
    });
  }
  //Other code....
}
```

Add the following to your `src/app/app.component.html` to display any of the todos you have added:

```html
<ul>
  <li *ngFor="let item of todos">{% raw %}{{item.name}}{% endraw %} - {% raw %}{{item.description}}{% endraw %}</li>
</ul>
```

Finally, to subscribe to realtime data, update `ngOnInit` to setup a subscription on app start and update the `todos` array when new events are received:

```javascript
import { Component, OnInit } from '@angular/core';

export class AppComponent implements OnInit {

  async ngOnInit() {
    //Other code...

    this.apiService.OnCreateTodoListener.subscribe((evt) => {
      const data = (evt as any).value.data.onCreateTodo;
      this.todos = [...this.todos, data];
    });
  }
```

The code above imports only the API and PubSub category. To import the entire Amplify library use `import Amplify from 'aws-amplify'`. However, importing only the required categories is recommended as it will greatly reduce the final bundle size.
{: .callout .callout--info}

After restarting your app using `ng serve` go back to your browser and using dev tools you will see data being stored and retrieved in your backend from the console logs. At any time you can open the AWS console for your new API directly by running the following command:

```terminal
$ amplify console api
> GraphQL               ##Select GraphQL
```

This will open the AWS AppSync console for you to run Queries, Mutations, or Subscriptions at the server and see the changes in your client app.

</div>
<div id="ionic" class="tab-content">

Update your main.ts to configure the library:

```javascript
import PubSub from '@aws-amplify/pubsub';
import API from '@aws-amplify/api';
import awsconfig from './aws-exports';

API.configure(awsconfig);
PubSub.configure(awsconfig);
```

When working with underlying `aws-js-sdk`, the "node" package should be included in *types* compiler option. update your `src/tsconfig.app.json`:

```json
"compilerOptions": {
    "types" : ["node"]
}
```

Note: If you are using Angular 6 or above or above, you may need to add the following to the top of your `src/polyfills.ts` file: 
```
(window as any).global = window;

(window as any).process = {
  env: { DEBUG: undefined },
};
```
{: .callout .callout--info}

In your `src/app/app.component.ts` file, add the following imports and modifications to your class to to add data to your database with a mutation by using the `API.service` file which was generated when you ran `amplify add api`:

```javascript
import { APIService } from './API.service';

constructor(
    //other variables
    private apiService: APIService
  ){  
    this.initializeApp();
  } 

  createTodo() {
    this.apiService.CreateTodo({
        name: 'ionic',
        description: 'testing'
    });
  }
```

Then, replace your `src/app/app.component.html` code with a button to add data:

```html
<ion-button (click)="createTodo()">Add Data</ion-button>
```

Next, update `initializeApp()` in `src/app/app.component.ts` to list all items in the database by running a query on start and populating a local variable called `todos`:

```javascript
export class AppComponent {
  todos: Array<any>;

  initializeApp() {
    this.platform.ready().then(() => {
      //other code
      this.apiService.ListTodos().then((evt) => {
        this.todos = evt.items;
      });
    });
  }
}
```

Add the following to your `src/app/app.component.html` to display any of the todos you have added:

```html
<ion-list>
  <ion-item *ngFor="let item of todos">
    {% raw %}{{item.name}}{% endraw %} - {% raw %}{{item.description}}{% endraw %}
  </ion-item>
</ion-list>
```

Finally, to subscribe to realtime data, update `initializeApp()` to setup a subscription on app start and update the `todos` array when new events are received:

```javascript
initializeApp() {
  this.platform.ready().then(() => {
    //other code
    this.apiService.OnCreateTodoListener.subscribe((evt) => {
      const data = (evt as any).value.data.onCreateTodo;
      this.todos = [...this.todos, data];
    });
  }
}
```

The code above imports only the API and PubSub category. To import the entire Amplify library use `import Amplify from 'aws-amplify'`. However, importing only the required categories is recommended as it will greatly reduce the final bundle size.
{: .callout .callout--info}

After restarting your app using `ng serve` go back to your browser and using dev tools you will see data being stored and retrieved in your backend from the console logs. At any time you can open the AWS console for your new API directly by running the following command:

```terminal
$ amplify console api
> GraphQL               ##Select GraphQL
```

This will open the AWS AppSync console for you to run Queries, Mutations, or Subscriptions at the server and see the changes in your client app.

</div>

<div id="vue" class="tab-content">

Update your `main.js` file to configure the library with `Amplify.configure()` like so:

```javascript
import Vue from 'vue'
import App from './App.vue'

import API from '@aws-amplify/api';
import PubSub from '@aws-amplify/pubsub';
import awsconfig from './aws-exports';
API.configure(awsconfig);
PubSub.configure(awsconfig);

Vue.config.productionTip = false

new Vue({
  render: h => h(App),
}).$mount('#app')
```

Next, open `App.vue` add data to your database with a mutation by using `API.graphql()`:

```html
<template>
  <div id="app">
    <button @click="createNewTodo">Add Todo</button>
  </div>
</template>

<script>
import API, {  graphqlOperation } from '@aws-amplify/api';
// eslint-disable-next-line
import { createTodo } from "./graphql/mutations";

export default {
  name: 'app',
  methods :{
    async createNewTodo(){
      const todo = { name: "Use AppSync" , description: "Realtime and Offline"}
      await API.graphql(graphqlOperation(createTodo, { input: todo }))
    }
  }
};
</script>
```

To display the data, update `App.vue` to list all the items in the database by importing `listTodos` and then using the `created()` Vue lifecycle method to update the page when a query runs on page load:

```html
<template>
  <div id="app">
    <button @click="createNewTodo">Add Todo</button>
    <ul>
      <li v-for="todo in todos" :key="todo.id">
        {% raw %}{{todo.name}}{% endraw %} - {% raw %}{{todo.description}}{% endraw %}
      </li>
    </ul>
  </div>
</template>

<script>
// other imports
import { listTodos } from './graphql/queries'

export default {
  name: 'app',
  data(){
    return {
      todos: []
    }
  },
  methods :{
    async createNewTodo(){ /* code above */}, 
    async getData(){
      const todoData = await API.graphql(graphqlOperation(listTodos))
      this.todos.push(...this.todos, ...todoData.data.listTodos.items);
    }
  },
  created(){
    this.getData()
  }
};

</script>
```

Now if you wish to subscribe to data, import the `onCreateTodo` subscription and create a new subscription by adding subscription with `API.graphql()` like so:

```html
<script>
// other imports
import { onCreateTodo } from './graphql/subscriptions'

export default {
  name: 'app',
  data(){
    return {
      todos: []
    }
  },
  methods :{
    async createNewTodo(){  /* code above */ }, 
    async getData(){  /* code above */ },
    subscribe(){
      API.graphql(graphqlOperation(onCreateTodo)).subscribe({
        next: (eventData) => {
          const todo = eventData.value.data.onCreateTodo;
          this.todos.push(todo);
        }
      })
    }
  },
  created(){
    this.getData()
    this.subscribe()
  }
};
</script>
```

The code above imports only the API and PubSub category. To import the entire Amplify library use `import Amplify from 'aws-amplify'`. However, importing only the required categories is recommended as it will greatly reduce the final bundle size.
{: .callout .callout--info}

After restarting your app using `yarn serve` go back to your browser and using dev tools you will see data being stored and retrieved in your backend from the console logs. At any time you can open the AWS console for your new API directly by running the following command:

```terminal
$ amplify console api
> GraphQL               ##Select GraphQL
```

This will open the AWS AppSync console for you to run Queries, Mutations, or Subscriptions at the server and see the changes in your client app.


</div>

## Step 5. Launch your App

<div class="nav-tab launch" data-group='launch'>
<ul class="tabs">
    <li class="tab-link angular" data-tab="javascript-web">Angular</li>
    <li class="tab-link ionic" data-tab="javascript-web">Ionic</li>
    <li class="tab-link purejs" data-tab="javascript-web">Vanilla JavaScript</li>
    <li class="tab-link react current" data-tab="javascript-web">React</li>
    <li class="tab-link react-native" data-tab="react-native">React Native</li>
    <li class="tab-link vue" data-tab="javascript-web">Vue</li>
</ul>

<div id="javascript-web" class="tab-content current">

Enable static web hosting for the app on Amazon S3. In a terminal window, change to the root directory of your app and run the following command:

```bash
$ amplify add hosting
```

Run the following command to publish the app:

```bash
$ amplify publish
```

Open the app and push the button to generate new items in your database.

🎉 Congratulations! Your app is built, published, and hosted on Amazon S3 and reading/writing realtime data with AWS AppSync and Amazon DynamoDB.

</div>

<div id="react-native" class="tab-content">

Open the app and push the button to generate new items in your database.

🎉 Congratulations! Your app is built, published, and hosted on Amazon S3 and reading/writing realtime data with AWS AppSync and Amazon DynamoDB.

</div>

## Next Steps

 What next? Here are some things to add to your app:

* [Authentication](./authentication)
* [User File Storage](./storage)
* [Serverless APIs](./api)
* [Analytics](./analytics)
* [Push Notification](./push-notifications)
* [AR/VR](./xr)

**Existing AWS Resources**

If you want to use your existing AWS resources with your app you will need to **manually configure** your app with your current credentials in your code, for example:

```javascript
import Amplify from 'aws-amplify';

Amplify.configure({
    Auth: {
        // REQUIRED - Amazon Cognito Identity Pool ID
        identityPoolId: 'XX-XXXX-X:XXXXXXXX-XXXX-1234-abcd-1234567890ab', 
        // REQUIRED - Amazon Cognito Region
        region: 'XX-XXXX-X', 
        // OPTIONAL - Amazon Cognito User Pool ID
        userPoolId: 'XX-XXXX-X_abcd1234',
        // OPTIONAL - Amazon Cognito Web Client ID
        userPoolWebClientId: 'XX-XXXX-X_abcd1234', 
    }
});
```

In the configuration above, you are required to pass in an Amazon Cognito identity pool ID so that Amplify can retrieve base credentials for a user even in an unauthenticated state. 

**Configuration Parameters for existing AWS resources**
To see the configuration parameters for existing AWS resources, see the *Existing AWS Resources* section in the Amplify Developer Guide for each individual service:
[Amazon Cognito]({%if jekyll.environment == 'production'%}{{site.amplify.docs_baseurl}}{%endif%}/js/authentication#manual-setup),
[Amazon S3]({%if jekyll.environment == 'production'%}{{site.amplify.docs_baseurl}}{%endif%}/js/storage#manual-setup),
[Amazon Pinpoint]({%if jekyll.environment == 'production'%}{{site.amplify.docs_baseurl}}{%endif%}/js/analytics#manual-setup),
[Amazon API Gateway]({%if jekyll.environment == 'production'%}{{site.amplify.docs_baseurl}}{%endif%}/js/api#manual-setup)
{: .callout .callout--info}

**AWS SDK Interfaces**

For working with other AWS services you can use service interface objects directly via the JavaScript SDK clients. 

To work with service interface objects, your Amazon Cognito users' [IAM role](https://docs.aws.amazon.com/cognito/latest/developerguide/iam-roles.html) must have the appropriate permissions to call the requested services.
{: .callout .callout--warning}

You can call methods on any AWS Service interface object supported by the <a href="https://docs.aws.amazon.com/AWSJavaScriptSDK/latest/_index.html" target="_blank">AWS JavaScript SDK</a> by passing your credentials from *Auth* to the service call constructor. For example, to use Amazon Route53 in your app:

```javascript
import Route53 from 'aws-sdk/clients/route53';

...

Auth.currentCredentials()
  .then(credentials => {
    const route53 = new Route53({
      apiVersion: '2013-04-01',
      credentials: Auth.essentialCredentials(credentials)
    });

    // more code working with route53 object
    // route53.changeResourceRecordSets();
  })
```<|MERGE_RESOLUTION|>--- conflicted
+++ resolved
@@ -178,14 +178,14 @@
 Inside the app directory, install Amplify and run your app:
 
 ```bash
-$ npm install --save @aws-amplify/api @aws-amplify/pubsub
+$ npm install @aws-amplify/api @aws-amplify/pubsub
 $ npm start
 ```
 
 To install React-specific Amplify UI components, run the following command:
 
 ```bash
-$ npm install --save aws-amplify-react
+$ npm install aws-amplify-react
 ```
 
 See the [React Guide](https://aws-amplify.github.io/docs/js/react){: target='_new'} for details and usage.
@@ -215,54 +215,7 @@
 While not needed in this getting started flow, Amplify provides React Native bridges when using the Auth category in the `aws-amplify-react-native` package. If you are using [Expo v25.0.0 or greater](https://blog.expo.io/expo-sdk-v25-0-0-is-now-available-714d10a8c3f7), those libraries are already included in your dependencies. Otherwise, you need to [link](https://facebook.github.io/react-native/docs/linking-libraries-ios.html) those libraries to your project.
 {: .callout .callout--info}
 
-<<<<<<< HEAD
-```bash
-$ npm install aws-amplify
-```
-
-</div>
-<div id="react" class="tab-content">
-
-```bash
-$ npm install aws-amplify
-=======
 Linking example for a project created with *react-native init*:
-
-```bash
-$ react-native init myReactNativeApp
-$ cd myReactNativeApp
-$ npm install --save aws-amplify
-$ npm install --save aws-amplify-react-native
-$ react-native link
->>>>>>> 5f421153
-```
-
-To install React-specific Amplify UI components, run the following command:
-
-```bash
-$ npm install aws-amplify-react
-```
-
-<<<<<<< HEAD
-</div>
-<div id="react-native" class="tab-content">
-
-```bash
-$ npm install aws-amplify
-```
-
-To install React Native-specific Amplify UI components, run the following command:
-
-```bash
-$ npm install aws-amplify-react-native
-```
-
-If you have created your app with *expo* in previous steps, you can [**skip**](#step-3-set-up-the-app-backend) this section.
-
-Amplify provides native libraries for React Native to support Amazon Cognito sign-in process. If you are using [Expo v25.0.0 or greater](https://blog.expo.io/expo-sdk-v25-0-0-is-now-available-714d10a8c3f7), those libraries are already included in your dependencies. Otherwise, you need to [link](https://facebook.github.io/react-native/docs/linking-libraries-ios.html) those libraries to your project.
-{: .callout .callout--info}
-
-Following example shows how you can link the libraries for a project that is created with *react-native init*:
 
 ```bash
 $ react-native init myReactNativeApp
@@ -271,10 +224,15 @@
 $ npm install aws-amplify-react-native
 $ react-native link
 ```
-=======
+
+To install React-specific Amplify UI components, run the following command:
+
+```bash
+$ npm install aws-amplify-react
+```
+
 See the [React Guide](https://aws-amplify.github.io/docs/js/react){: target='_new'} for details and usage.
 {: .callout .callout--action}
->>>>>>> 5f421153
 
 </div>
 <div id="angular" class="tab-content">
@@ -282,26 +240,17 @@
 Use the [angular-cli](https://github.com/angular/angular-cli) to bootstrap a new Angular app:
 
 ```bash
-<<<<<<< HEAD
-$ npm install aws-amplify
-=======
 $ npm install -g @angular/cli
 $ ng new myAmplifyProject
 $ cd myAmplifyProject
->>>>>>> 5f421153
 ```
 
 Inside the app directory, install Amplify and run your app:
 
 ```bash
-<<<<<<< HEAD
-$ npm install aws-amplify-angular
-``` 
-=======
-$ npm install --save @aws-amplify/api @aws-amplify/pubsub
+$ npm install @aws-amplify/api @aws-amplify/pubsub
 $ ng serve
 ```
->>>>>>> 5f421153
 
 See the [Angular Guide](https://aws-amplify.github.io/amplify-js/media/angular_guide){: target='_new'} for details and usage.
 {: .callout .callout--action}
@@ -312,19 +261,15 @@
 Use the Ionic CLI to bootstrap a new Ionic app:
 
 ```bash
-<<<<<<< HEAD
-$ npm install aws-amplify
-=======
 $ npm install -g ionic
 $ ionic start myAmplifyProject blank --type=angular 
 $ cd myAmplifyProject
->>>>>>> 5f421153
 ```
 
 Inside the app directory, install Amplify and run your app:
 
 ```bash
-$ npm install --save @aws-amplify/api @aws-amplify/pubsub
+$ npm install @aws-amplify/api @aws-amplify/pubsub
 $ npm start
 ```
 
@@ -344,25 +289,17 @@
 Use the Vue CLI to bootstrap a new Vue app (selecting the defaults will work for this project):
 
 ```bash
-<<<<<<< HEAD
-$ npm install aws-amplify
-=======
 
 $ npm install -g @vue/cli
 $ vue create myamplifyproject 
 $ cd myamplifyproject
->>>>>>> 5f421153
 ```
 
 Inside the app directory, install Amplify and run your app:
 
 ```bash
-<<<<<<< HEAD
-$ npm install aws-amplify-vue
-=======
-$ npm i --save @aws-amplify/api @aws-amplify/pubsub
+$ npm i @aws-amplify/api @aws-amplify/pubsub
 $ npm run serve
->>>>>>> 5f421153
 ```
 
 To install Vue-specific Amplify UI components and the Amplify Vue plugin you can install the `aws-amplify-vue` package. See the [Vue Guide](https://aws-amplify.github.io/docs/js/vue){: target='_new'} for details and usage.
